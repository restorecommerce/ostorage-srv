import * as _ from 'lodash';
import * as aws from 'aws-sdk';
import * as MemoryStream from 'memorystream';
import { PassThrough, Readable } from 'stream';
import { errors } from '@restorecommerce/chassis-srv';
import { toObject } from '@restorecommerce/resource-base-interface';
<<<<<<< HEAD
import { RedisClient } from 'redis';
import { getSubjectFromRedis, checkAccessRequest, AccessResponse } from './utils';
import { PermissionDenied, Decision, AuthZAction, ACSAuthZ, Resource, Subject, updateConfig } from '@restorecommerce/acs-client';
=======
import {
  Attribute, Options, FilterType, RequestType,
  GetRequest, ListRequest, DeleteRequest, Call,
  PutRequest, PutResponse, CopyRequest, CopyResponse,
  CopyRequestList, CopyResponseList, CopyObjectParams,
  Owner, Meta
} from './interfaces';
>>>>>>> 947f30b4

const META_OWNER = 'meta.owner';
const EQ = 'eq';

<<<<<<< HEAD
export enum Operation {
  GT = 'gt',
  LT = 'lt',
  LTE = 'lte',
  GTE = 'gte',
  EQ = 'eq',
  IS_EMPTY = 'isEmpty',
  IN = 'in',
  iLIKE = 'iLike'
}

export interface Attribute {
  id?: string;
  value?: string;
}

export interface Options {
  encoding?: string;
  content_type?: string;
  content_language?: string;
  content_disposition?: string;
  length?: number;
  version?: string;
  md5?: string;
  tags?: Attribute[];
}

export interface FilterType {
  field?: string;
  value?: string;
  operation: Operation;
}

export interface RequestType {
  bucket: string;
  filter?: FilterType;
}

export interface GetRequest {
  key: string;
  bucket: string;
  flag: boolean;
}

export interface ListRequest {
  bucket: string;
  filter: FilterType;
  subject?: Subject;
  api_key?: string;
}

export interface DeleteRequest {
  key: string;
  bucket: string;
  filter: FilterType;
  subject?: Subject;
  api_key?: string;
}

export interface PutRequest {
  key: string;
  bucket: string;
  meta: any;
  object: Buffer;
}

export interface PutResponse {
  key: String;
  bucket: String;
  url: String;
  options?: Options;
}

export interface CopyRequest {
  bucket: string;
  copySource: string;
  key: string;
  meta: Meta;
  options: Options;
}

export interface CopyResponse {
  bucket: string;
  copySource: string;
  key: string;
  meta: Meta;
  options: Options;
}

export interface CopyRequestList {
  items: CopyRequest[];
}

export interface CopyResponseList {
  response: CopyResponse[];
}

// Parameters passed to the S3 copyObject function
// When replacing an object's metadata ( same object inside the same bucket) either "tagging" or "metadata" is required.
// When copying the object to another bucket these two params can be skipped but object will be copied with no metadata.
export interface CopyObjectParams {
  Bucket: string;
  CopySource: string;
  Key: string;
  ContentEncoding?: string;
  ContentType?: string;
  ContentLanguage?: string;
  ContentDisposition?: string;
  SSECustomerKeyMD5?: string;
  TaggingDirective?: string; // "COPY || REPLACE"
  Tagging?: string; // encoded as URL Query parameters.
  MetadataDirective?: string; // "COPY || REPLACE"
  Metadata?: any;
}

export interface Owner {
  id: string;
  value: string;
}

export interface Meta {
  created: number; // timestamp
  modified: number; // timestamp
  modified_by: string; // ID from last User who modified it
  owner: Owner[];
}

export interface Call<T = GetRequest | DeleteRequest | PutRequest> {
  request: T;
}

export class InvalidBucketName extends Error {
  details: any;
  constructor(details: any) {
    super();
    this.name = this.constructor.name;
    this.message = 'Invalid bucket name';
    this.details = details;
  }
}

export class InvalidKey extends Error {
  details: any;
  constructor(details: any) {
    super();
    this.name = this.constructor.name;
    this.message = 'Invalid key';
    this.details = details;
  }
}

export class IsValidObjectName extends Error {
  details: any;
  constructor(details: any) {
    super();
    this.name = this.constructor.name;
    this.message = 'Invalid object name';
    this.details = details;
  }
}

=======
>>>>>>> 947f30b4
export class Service {
  ossClient: aws.S3; // object storage frameworks are S3-compatible
  buckets: string[];
  bucketsLifecycleConfigs?: any;
  redisClient: RedisClient;
  authZ: ACSAuthZ;
  cfg: any;
  authZCheck: boolean;

  constructor(cfg: any, private logger: any, authZ: ACSAuthZ, redisClient: RedisClient) {
    this.ossClient = new aws.S3(cfg.get('s3:client'));
    this.buckets = cfg.get('s3:buckets') || [];
    this.bucketsLifecycleConfigs = cfg.get('s3.bucketsLifecycleConfigs');
    this.authZ = authZ;
    this.redisClient = redisClient;
    this.cfg = cfg;
    this.authZCheck = cfg.get('authorization:enabled');
  }

  async start(): Promise<void> {
    // Create buckets as defined in config.json
    for (let bucket of this.buckets) {
      await new Promise((resolve, reject) => {
        this.ossClient.createBucket({
          Bucket: bucket
        }, (err, data) => {
          if (err) {
            if (err.statusCode != 409) { // bucket already owned by you
              this.logger.error(`Error creating bucket ${bucket}`);
            }
          }
          resolve(data);
        });
      });
    }

    // Bucket lifecycle configuration
    // get a list of all the bucket names for which rules exist
    let existingBucketRules = [];
    // bucket names for which the existing rules should be deleted
    let deleteBucketRules = [];
    // bucket names for the rules in configuration
    let updateBucketRules = [];

    for (let bucket of this.buckets) {
      await new Promise((resolve, reject) => {
        this.ossClient.getBucketLifecycleConfiguration({ Bucket: bucket }, (err, data) => {
          if (err) {
            if (err.code == 'NoSuchLifecycleConfiguration') {
              this.logger.info(`No rules are preconfigured for bucket: ${bucket}`);
              resolve(err);
            } else {
              this.logger.error('Error occurred while retrieving BucketLifecycleConfiguration for bucket:',
                {
                  Bucket: bucket, error: err, errorStack: err.stack
                });
              reject(err);
            }
          } else {
            if (data && data.Rules) {
              // rules are found, adding them to the list
              existingBucketRules.push(bucket);
              resolve(data);
            } else {
              // no data found
              this.logger.error(`No data found! Error occurred while retrieving BucketLifecycleConfiguration for bucket: ${bucket}`);
              reject(data);
            }
          }
        });
      });
    }

    // Check if lifecycle configuration is given
    if (this.bucketsLifecycleConfigs) {
      // check if there are any bucket rules to be removed
      for (let bucketLifecycleConfiguration of this.bucketsLifecycleConfigs) {
        updateBucketRules.push(bucketLifecycleConfiguration.Bucket);
      }

      for (let existingBucketRule of existingBucketRules) {
        if (!updateBucketRules.includes(existingBucketRule)) {
          deleteBucketRules.push(existingBucketRule);
        }
      }

      // delete rules
      for (let bucket of deleteBucketRules) {
        await new Promise((resolve, reject) => {
          this.ossClient.deleteBucketLifecycle({ Bucket: bucket }, (err, data) => {
            if (err) { // an error occurred
              this.logger.error('Error occurred while removing BucketLifecycleConfiguration for bucket:',
                {
                  Bucket: bucket, error: err, errorStack: err.stack
                });
              reject(err);
            } else { // successful response
              this.logger.info(`Successfully removed BucketLifecycleConfiguration for bucket: ${bucket}`);
              resolve(data);
            }
          });
        });
      }

      // Upsert rules
      for (let bucketLifecycleParams of this.bucketsLifecycleConfigs) {
        let bucketName = bucketLifecycleParams.Bucket;
        await new Promise((resolve, reject) => {
          this.ossClient.putBucketLifecycleConfiguration(bucketLifecycleParams, (err, data) => {
            if (err) { // an error occurred
              this.logger.error('Error occurred while adding BucketLifecycleConfiguration for:',
                {
                  bucket: bucketName, error: err, errorStack: err.stack
                });
              reject(err);
            } else { // successful response
              this.logger.info(`Successfully added BucketLifecycleConfiguration for bucket: ${bucketName}`);
              resolve(data);
            }
          });
        });
      }
    } else {
      // Check old rules if they exist in all the buckets and delete them.
      // This is for use case if the configurations were added previously and all of them are removed now.
      for (let existingBucketRule of existingBucketRules) {
        await new Promise((resolve, reject) => {
          this.ossClient.deleteBucketLifecycle({ Bucket: existingBucketRule }, (err, data) => {
            if (err) { // an error occurred
              this.logger.error('Error occurred while removing BucketLifecycleConfiguration for bucket:',
                {
                  bucket: existingBucketRule, error: err, errorStack: err.stack
                });
              reject(err);
            } else { // successful response
              this.logger.info(`Successfully removed BucketLifecycleConfiguration for bucket: ${existingBucketRule}`);
              resolve(data);
            }
          });
        });
      }
    }
  }

  private filterObjects(hasFilter, requestFilter, object, objectToReturn) {
    // if filter is provided return data based on filter
    if (hasFilter && requestFilter.field == META_OWNER && requestFilter.operation == EQ && requestFilter.value) {
      const MetaOwnerVal = object.meta.owner[1].value;
      // check only for the files matching the requested Owner Organizations
      if (requestFilter.value == MetaOwnerVal) {
        objectToReturn.push(object);
      }
    } else { // else return all data
      objectToReturn.push(object);
    }
  }

  async list(call: Call<ListRequest>, context?: any): Promise<any> {
    let { bucket, filter } = call.request;

    let subject = call.request.subject;
    let api_key = call.request.api_key;
    subject = await getSubjectFromRedis(subject, api_key, this.redisClient);
    let resource: any = { bucket, filter };
    let acsResponse: AccessResponse;
    try {
      // target entity for ACS is bucket name here
      acsResponse = await checkAccessRequest(subject, resource, AuthZAction.READ,
        bucket, this);
    } catch (err) {
      this.logger.error('Error occurred requesting access-control-srv:', err);
      throw err;
    }
    if (acsResponse.decision != Decision.PERMIT) {
      throw new PermissionDenied(acsResponse.response.status.message, acsResponse.response.status.code);
    }
    const customArgs = resource.custom_arguments;
    const ownerIndictaorEntURN = this.cfg.get('authorization:urns:ownerIndicatoryEntity');
    const ownerInstanceURN = this.cfg.get('authorization:urns:ownerInstance');
    let customArgsFilter, ownerValues, ownerIndicatorEntity;
    if (customArgs) {
      customArgsFilter = JSON.parse(customArgs.value.toString());
      // applicable target owner instances
      ownerValues = customArgsFilter.instance;
      ownerIndicatorEntity = customArgsFilter.entity;
    }
    // if request contains a filter return data based on it
    let hasFilter = false;
    let requestFilter;
    if (filter) {
      hasFilter = true;
      // convert filter from struct back to object
      requestFilter = toObject(filter);
    }
    let buckets = [];
    if (bucket) {
      buckets.push(bucket);
    } else {
      buckets = this.buckets;
    }
    let objectToReturn = [];

    for (const value of buckets) {
      if (value != null) {
        let bucketName = { Bucket: value };
        const objList: any = await new Promise((resolve, reject) => {
          this.ossClient.listObjectsV2(bucketName, (err, data) => {
            if (err) {
              this.logger.error('Error occurred while listing objects',
                {
                  bucket: bucketName, error: err, errorStack: err.stack
                });
              reject(err);
            } else {
              return resolve(data.Contents);
            }
          });
        });
<<<<<<< HEAD
=======

>>>>>>> 947f30b4
        if (objList != null) {
          for (let eachObj of objList) {
            const headObjectParams = { Bucket: value, Key: eachObj.Key };
            const meta: any = await new Promise((resolve, reject) => {
              this.ossClient.headObject(headObjectParams, (err, data) => {
                if (err) {
                  this.logger.error('Error occurred while reading meta data for objects',
                    {
                      bucket: bucketName, error: err, errorStack: err.stack
                    });
                  reject(err);
                } else {
                  resolve(data.Metadata);
                }
              });
            });
            const url = `//${value}/${meta.key}`;
            const objectName = meta.key;
            let objectMeta;
            if (meta && meta.meta) {
              objectMeta = JSON.parse(meta.meta);
            }
            let object = { object_name: objectName, url, meta: objectMeta };
            // authorization filter check
            if (this.cfg.get('authorization:enabled')) {
              // if target objects owner instance `ownerInst` is contained in the
              // list of applicable `ownerValues` returned from ACS ie. ownerValues.includes(ownerInst)
              // then its considred a match for further filtering based on filter field if it exists
              let match = false;
              let ownerInst;
              if (objectMeta.owner) {
                for (let idVal of objectMeta.owner) {
                  if (idVal.id === ownerIndictaorEntURN && idVal.value === ownerIndicatorEntity) {
                    match = true;
                  }
                  if (idVal.id === ownerInstanceURN) {
                    ownerInst = idVal.value;
                  }
                }
                if (match && ownerInst && ownerValues.includes(ownerInst)) {
                  this.filterObjects(hasFilter, requestFilter, object, objectToReturn);
                }
              }
            } else {
              this.filterObjects(hasFilter, requestFilter, object, objectToReturn);
            }
          }
        }
      }
    }
    return objectToReturn;
  }

  async get(call: any, context?: any): Promise<any> {

    // get gRPC call request
    const { bucket, key, download } = call.request;
    let subject = call.request.subject;
    let api_key = call.request.api_key;
    // GET meta from stored object and query for accessReq with this meta
    if (!_.includes(this.buckets, bucket)) {
      return await call.end(new errors.InvalidArgument(`Invalid bucket name ${bucket}`));
    }
    if (!key) {
      return await call.end(new errors.InvalidArgument(`Invalid key name ${key}`));
    }

    // get metadata of the object stored in the S3 object storage
    const params = { Bucket: bucket, Key: key };
    let headObject: any;
    headObject = await new Promise((resolve, reject) => {
      this.ossClient.headObject(params, async (err: any, data) => {
        if (err) {
          // map the s3 error codes to standard chassis-srv errors
          if (err.code === 'NotFound') {
            err = new errors.NotFound('The specified key was not found');
            err.code = 404;
          }
          this.logger.error('Error occurred while retrieving metadata for key:', { Key: key, error: err });
          return await call.end(err);
        }
        resolve(data);
      });
    });

    // get object tagging of the object stored in the S3 object storage
    let objectTagging: any;
    try {
      objectTagging = await new Promise((resolve, reject) => {
        this.ossClient.getObjectTagging(params, async (err: any, data) => {
          if (err) {
            // map the s3 error codes to standard chassis-srv errors
            if (err.code === 'NotFound') {
              err = new errors.NotFound('The specified key was not found');
              err.code = 404;
            }
<<<<<<< HEAD
            this.logger.error('Error occurred while retrieving tags for key:', { Key: key, error: err });
=======
            this.logger.error('Error occurred while retrieving metadata for key:',
              {
                Key: key, error: err, errorStack: err.stack
              });
            reject(err);
>>>>>>> 947f30b4
            return await call.end(err);
          } else {
            resolve(data);
          }
        });
      });
    } catch (err) {
      this.logger.info('No object tagging found for key:', { Key: key });
    }
    // capture meta data from response message
    let metaObj;
    if (headObject && headObject.Metadata && headObject.Metadata.meta) {
      metaObj = JSON.parse(headObject.Metadata.meta);
    }

<<<<<<< HEAD
    // capture options from response headers
    // these options are added with the put method
    // with the help of the storeObject() which is
    // using the s3.upload() method
    let encoding, content_type, content_language, content_disposition, length, version, md5;
    if (headObject) {
      if (headObject.ContentEncoding) {
        encoding = headObject.ContentEncoding;
      }
      if (headObject.ContentType) {
        content_type = headObject.ContentType;
=======
      // get object tagging of the object stored in the S3 object storage
      let objectTagging: any;
      try {
        objectTagging = await new Promise((resolve, reject) => {
          this.ossClient.getObjectTagging(params, async (err: any, data) => {
            if (err) {
              // map the s3 error codes to standard chassis-srv errors
              if (err.code === 'NotFound') {
                err = new errors.NotFound('The specified key was not found');
                err.code = 404;
              }
              this.logger.error('Error occurred while retrieving tags for key:',
                {
                  Key: key, error: err, errorStack: err.stack
                });
              await call.end(err);
              return reject(err);
            } else {
              resolve(data);
            }
          });
        });
      } catch (err) {
        this.logger.info('No object tagging found for key:',
          {
            Key: key, error: err, errorStack: err.stack
          });
      }

      // capture meta data from response message
      let metaObj;
      if (headObject && headObject.Metadata && headObject.Metadata.meta) {
        metaObj = JSON.parse(headObject.Metadata.meta);
>>>>>>> 947f30b4
      }
      if (headObject.ContentLanguage) {
        content_language = headObject.ContentLanguage;
      }
      // check download param
      if (download) {
        content_disposition = 'attachment';
      } else {
        content_disposition = 'inline';
      }
      if (headObject.ContentLength) {
        length = headObject.ContentLength;
      }
      if (headObject.ETag) {
        md5 = headObject.ETag;
      }
      if (headObject['x-amz-version-id']) {
        version = headObject['x-amz-version-id'];
      }
    }
    let tags: Attribute[] = [];
    let tagObj: Attribute;
    if (objectTagging) {
      // transform received object to respect our own defined structure
      let receivedTags = objectTagging.TagSet;

      for (let i = 0; i < receivedTags.length; i++) {
        tagObj = {
          id: receivedTags[i].Key,
          value: receivedTags[i].Value
        };
        tags.push(tagObj);
      }
    }

    const optionsObj: Options = { encoding, content_type, content_language, content_disposition, length, version, md5, tags };


    // Make ACS request with the meta object read from storage
    if (!subject) {
      subject = {};
    }
    if (metaObj.owner && metaObj.owner[1]) {
      subject.scope = metaObj.owner[1].value;
    }
    subject = await getSubjectFromRedis(subject, api_key, this.redisClient);
    let resource = { key, bucket, meta: metaObj };
    let acsResponse: AccessResponse;
    try {
      // target entity for ACS is bucket name here
      acsResponse = await checkAccessRequest(subject, resource, AuthZAction.READ,
        bucket, this);
    } catch (err) {
      this.logger.error('Error occurred requesting access-control-srv:', err);
      return await call.end(err);
    }
    if (acsResponse.decision != Decision.PERMIT) {
      const err = new PermissionDenied(acsResponse.response.status.message, acsResponse.response.status.code);
      return await call.end(err);
    }

<<<<<<< HEAD
    this.logger.verbose(`Received a request to get object ${key} on bucket ${bucket}`);
=======
    this.logger.info(`Received a request to get object ${ key } on bucket ${ bucket }`);
>>>>>>> 947f30b4

    // retrieve object from Amazon S3
    // and create stream from it
    const stream = new MemoryStream(null);
    const downloadable = this.ossClient.getObject({ Bucket: bucket, Key: key }).createReadStream();
    stream.pipe(downloadable);

    // write data to gRPC call
    await new Promise<any>((resolve, reject) => {
      downloadable
        .on('httpData', async (chunk) => {
          await call.write({ bucket, key, object: chunk, url: `//${bucket}/${key}`, options: optionsObj, meta: metaObj });
        })
        .on('data', async (chunk) => {
          await call.write({ bucket, key, object: chunk, url: `//${bucket}/${key}`, options: optionsObj, meta: metaObj });
        })
        .on('httpDone', async () => {
          resolve();
        })
        .on('end', async (chunk) => {
          await call.end();
          resolve();
        })
        .on('finish', async (chunk) => {
          await call.end();
          resolve();
        })
        .on('httpError', async (err: any) => {
          if (err.code === 'NotFound') {
            err = new errors.NotFound('The specified key was not found');
            err.code = 404;
          }
          // map the s3 error codes to standard chassis-srv errors
          this.logger.error('HTTP error occurred while getting object',
            {
              Key: key, error: err, errorStack: err.stack
            });
          await call.end(err);
          return reject(err);
        })
        .on('error', async (err: any) => {
          // map the s3 error codes to standard chassis-srv errors
          if (err.code === 'NotFound') {
            err = new errors.NotFound('The specified key was not found');
            err.code = 404;
          }
          this.logger.error('Error occurred while getting object',
            {
              Key: key, error: err, errorStack: err.stack
            });
          await call.end(err);
          return reject(err);
        });
    });
    return;
  }

  /**
 * creates meta object containing owner information
 * @param reaources resource
 * @param orgKey orgKey
 */
  private createMetadata(resource: any, subject: Subject): Resource {
    let targetScope;
    if (subject) {
      targetScope = subject.scope;
    }
    let ownerAttributes = [];
    const urns = this.cfg.get('authorization:urns');
    if (targetScope) {
      ownerAttributes.push(
        {
          id: urns.ownerIndicatoryEntity,
          value: urns.organization
        },
        {
          id: urns.ownerInstance,
          value: targetScope
        });
    }

    if (!resource.meta) {
      resource.meta = {};
    }
    if (!resource.meta.owner) {
      resource.meta.owner = ownerAttributes;
    }
    return resource;
  }

  async put(call: any, callback: any): Promise<PutResponse> {
    let stream = true;
    let completeBuffer = [];
<<<<<<< HEAD
    let key, bucket, meta, object, options, subject, api_key;
=======
    let key, bucket, meta, object, options;

>>>>>>> 947f30b4
    while (stream) {
      try {
        let streamRequest = await call.read();
        // Promisify callback to get response
        const streamResponse: any = await new Promise((resolve, reject) => {
          streamRequest((err, response) => {
            if (err) {
              reject(err);
            }
            resolve(response);
          });
        });
<<<<<<< HEAD
        bucket = req.bucket;
        key = req.key;
        meta = req.meta;
        object = req.object;
        options = req.options;
        subject = req.subject;
        api_key = req.api_key;
=======
        bucket = streamResponse.bucket;
        key = streamResponse.key;
        meta = streamResponse.meta;
        object = streamResponse.object;
        options = streamResponse.options;
        // check object name
        if (!this.IsValidObjectName(key)) {
          stream = false;
          throw new errors.InvalidArgument(`Invalid Object name ${key}`);
        }
>>>>>>> 947f30b4
        if (!_.includes(this.buckets, bucket)) {
          stream = false;
          throw new errors.InvalidArgument(`Invalid bucket name ${bucket}`);
        }

        completeBuffer.push(object);
      } catch (e) {
        stream = false;
<<<<<<< HEAD
        if (e.message === 'stream end') {
          subject = await getSubjectFromRedis(subject, api_key, this.redisClient);
          let resource = { key, bucket, meta, options };
          this.createMetadata(resource, subject);
          // created meta if it was not provided in request
          meta = resource.meta;
          let acsResponse: AccessResponse;
          try {
            // target entity for ACS is bucket name here
            acsResponse = await checkAccessRequest(subject, resource, AuthZAction.CREATE,
              bucket, this);
          } catch (err) {
            this.logger.error('Error occurred requesting access-control-srv:', err);
            throw err;
          }
          if (acsResponse.decision != Decision.PERMIT) {
            throw new PermissionDenied(acsResponse.response.status.message, acsResponse.response.status.code);
          }
          // store object to storage server using streaming connection
          const response = await this.storeObject(
            key,
            bucket,
            Buffer.concat(completeBuffer), // object
            meta,
            options
          );
          return response;
=======
        if (e.message != 'stream end') {
          this.logger.error('Error occurred while storing object...', e);
          throw e;
>>>>>>> 947f30b4
        }
      }
    }
    if (!stream) {
      let response;
      try {
        response = await this.storeObject(
          key,
          bucket,
          Buffer.concat(completeBuffer), // object
          meta,
          options
        );
        return response;
      } catch(e) {
        this.logger.error('Error occurred while storing object.', e);
        throw e; // if you throw without a catch block you get an error
      }
    }
  }

  async copy(call: any, callback: any): Promise<CopyResponseList> {
    const request = await call.request;
    let bucket: string;
    let copySource: string;
    let key: string;
    let meta: Meta;
    let options: Options;
    let grpcResponse: CopyResponseList = { response: [] };
    let copyObjectResult;

    if (request && request.items) {
      const itemsList = request.items;
      for (const item of itemsList) {
        bucket = item.bucket;
        copySource = item.copySource;
        key = item.key;
        meta = item.meta;
        options = item.options;

        // Regex to extract bucket name and key from copySource
        // ex: copySource= /bucketName/sample-directory/objectName.txt
        let copySourceStr = copySource.slice(1, copySource.length);
        const sourceBucketName = copySourceStr.substring(0, copySourceStr.indexOf('/'));
        const sourceKeyName = copySourceStr.substr(copySourceStr.indexOf('/'), copySourceStr.length);

        // Start - Compose the copyObject params
        let params: CopyObjectParams = {
          Bucket: bucket,
          CopySource: copySource,
          Key: key
        };

        // need to iterate and check if there is at least one key set
        // since the gRPC adds default values for missing fields
        let optionsExist = false;
        let optionKeys = Object.keys(options);
        for (let optKey of optionKeys) {
          if (!_.isEmpty(options[optKey])) {
            optionsExist = true;
            break;
          }
        }

        // CASE 1: User provides at least one option => replace all obj meta including tagging

        if (optionsExist) {
          params.MetadataDirective = 'REPLACE';
          params.TaggingDirective = 'REPLACE';

          // 1. Add user defined Metadata (this is always generated based on the orgKey input in facade)
          if (!_.isEmpty(meta)) {
            params.Metadata = {
              meta: JSON.stringify(meta),
              key,
            };
          } else {
            this.logger.error('User has not provided any orgKey!');
          }

          // 2. Add object metadata if provided
          // ContentEncoding
          if (!_.isEmpty(options.encoding)) {
            params.ContentEncoding = options.encoding;
          }
          // ContentType
          if (!_.isEmpty(options.content_type)) {
            params.ContentType = options.content_type;
          }
          // ContentLanguage
          if (!_.isEmpty(options.content_language)) {
            params.ContentLanguage = options.content_language;
          }
          // ContentDisposition
          if (!_.isEmpty(options.content_disposition)) {
            params.ContentDisposition = options.content_disposition;
          }

          // 3. Add Tagging if provided [ first convert array of tags to query parameters (it is required by S3) ]
          let TaggingQueryParams = '';
          let tagId: string, tagVal: string;
          if (!_.isEmpty(options.tags)) {
            const tagsList = options.tags;
            for (const [i, v] of tagsList.entries()) {
              tagId = v.id;
              tagVal = v.value;
              if (i < options.tags.length - 1) {
                TaggingQueryParams += tagId + '=' + tagVal + '&';
              } else {
                TaggingQueryParams += tagId + '=' + tagVal;
              }
            }
          }
          if (!_.isEmpty(TaggingQueryParams)) {
            params.Tagging = TaggingQueryParams;
          }

          // End - Compose the copyObject params

          // 4. Copy object with new metadata
          copyObjectResult = await new Promise((resolve, reject) => {
            this.ossClient.copyObject(params, async (err: any, data) => {
              if (err) {
                this.logger.error('Error occurred while copying object:',
                  {
                    Bucket: bucket, Key: key, error: err, errorStack: err.stack
                  });
                reject(err);
              } else {
                const eTag = data.CopyObjectResult.ETag;
                const lastModified = data.CopyObjectResult.LastModified;
                this.logger.info('Copy object successful!', {
                  Bucket: bucket, Key: key, ETag: eTag, LastModified: lastModified
                });
                resolve(data);
              }
            });
          });

        } else {

          // CASE 2: No options provided => copy the object as it is and update user defined metadata (owner)

          // 1. Add user defined Metadata ( this is always generated based on the orgKey input in facade )
          params.MetadataDirective = 'REPLACE';
          if (!_.isEmpty(meta)) {
            params.Metadata = {
              meta: JSON.stringify(meta),
              key,
            };
          } else {
            this.logger.error('User has not provided any orgKey!');
          }

          // 2. Add Object metadata
          // Get the source object's metadata and add it to our copied object
          const headObjectParams = { Bucket: sourceBucketName, Key: sourceKeyName };
          const objectMeta: any = await new Promise((resolve, reject) => {
            this.ossClient.headObject(headObjectParams, (err, data) => {
              if (err) {
                this.logger.error('Error occurred while retrieving metadata for object:',
                  {
                    Bucket: sourceBucketName, Key: sourceKeyName, error: err, errorStack: err.stack
                  });
                reject(err);
              } else {
                resolve(data);
              }
            });
          });

          if (objectMeta) {
            // ContentEncoding
            if (objectMeta.ContentEncoding && !_.isEmpty(objectMeta.ContentEncoding)) {
              params.ContentEncoding = objectMeta.ContentEncoding;
            }
            // ContentType
            if (objectMeta.ContentType && !_.isEmpty(objectMeta.ContentType)) {
              params.ContentType = objectMeta.ContentType;
            }
            // ContentLanguage
            if (objectMeta.ContentLanguage && !_.isEmpty(objectMeta.ContentLanguage)) {
              params.ContentLanguage = objectMeta.ContentLanguage;
            }
            // ContentDisposition
            if (objectMeta.ContentDisposition && !_.isEmpty(objectMeta.ContentDisposition)) {
              params.ContentDisposition = objectMeta.ContentDisposition;
            }
          }

          // 3. Add Tagging
          // Get the source object's existing tagging and add it to our object
          const objectTagging: any = await new Promise((resolve, reject) => {
            this.ossClient.getObjectTagging(headObjectParams, async (err: any, data) => {
              if (err) {
                this.logger.error('Error occurred while retrieving tagging for object:',
                  {
                    Bucket: sourceBucketName, Key: sourceKeyName, error: err, errorStack: err.stack
                  });
                resolve(err); // resolve if err, this does not stop the service when tagging not found
              } else {
                resolve(data);
              }
            });
          });
          if (objectTagging && !_.isEmpty(objectTagging.TagSet)) {
            // first convert array of tags to query parameters (it is required by S3)
            let TaggingQueryParams = '';
            let tagId: string, tagVal: string;
            const tagsList = objectTagging.TagSet;
            for (const [i, v] of tagsList.entries()) {
              tagId = v.Key;
              tagVal = v.Value;
              if (i < tagsList.length - 1) {
                TaggingQueryParams += tagId + '=' + tagVal + '&';
              } else {
                TaggingQueryParams += tagId + '=' + tagVal;
              }
            }
            if (!_.isEmpty(TaggingQueryParams)) {
              params.TaggingDirective = 'REPLACE';
              params.Tagging = TaggingQueryParams;
            }
          }

          // End - Compose the copyObject params

          // 4. Copy object with new metadata
          copyObjectResult = await new Promise((resolve, reject) => {
            this.ossClient.copyObject(params, async (err: any, data) => {
              if (err) {
                this.logger.error('Error occurred while copying object:',
                  {
                    Bucket: bucket, Key: key, error: err, errorStack: err.stack
                  });
                reject(err);
              } else {
                const eTag = data.CopyObjectResult.ETag;
                const lastModified = data.CopyObjectResult.LastModified;
                this.logger.info('Copy object successful!', {
                  Bucket: bucket, Key: key, ETag: eTag, LastModified: lastModified
                });
                resolve(data);
              }
            });
          });
        }

        if (copyObjectResult) {
          let copiedObject: CopyResponse = {
            bucket,
            copySource,
            key,
            meta,
            options
          };
          grpcResponse.response.push(copiedObject);
        } else {
          this.logger.error('Copy object failed for:', { DestinationBucket: bucket, CopySource: copySource, Key: key, Meta: meta, Options: options });
        }
      }
    }
    return grpcResponse;
  }

  // Regular expression that checks if the filename string contains
  // only characters described as safe to use in the Amazon S3
  // Object Key Naming Guidelines
  private IsValidObjectName(key: string): boolean {
    const allowedCharacters = new RegExp('^[a-zA-Z0-9-!_.*\'()/]+$');
    return (allowedCharacters.test(key));
  }

  private async storeObject(key: string, bucket: string, object: any, meta: any, options: Options): Promise<PutResponse> {
    this.logger.info('Received a request to store Object:', { Key:key, Bucket: bucket });
    try {

      let metaData = {
        meta: JSON.stringify(meta),
        key,
      };
      // add stream of data into a readable stream
      const readable = new Readable();
      readable.push(object);
      readable.push(null);
      // create writable stream in which we pipe the readable stream
      const passStream = new PassThrough();
      // get object length
      let length: number;
      length = readable.readableLength;

      // convert array of tags to query parameters
      // required by AWS.S3
      let TaggingQueryParams = '';
      let tagId: string, tagVal: string;
      if (options && options.tags) {
        let tags = options.tags;
        for (const [i, v] of tags.entries()) {
          tagId = v.id;
          tagVal = v.value;
          if (i < tags.length - 1) {
            TaggingQueryParams += tagId + '=' + tagVal + '&';
          } else {
            TaggingQueryParams += tagId + '=' + tagVal;
          }
        }
      }
      // write headers to the S3 object
      if (!options) {
        options = {};
      }
      const uploadable = this.ossClient.upload({
        Key: key,
        Bucket: bucket,
        Body: passStream,
        Metadata: metaData,
        // options:
        ContentEncoding: options.encoding,
        ContentType: options.content_type,
        ContentLanguage: options.content_language,
        ContentDisposition: options.content_disposition,
        Tagging: TaggingQueryParams // this param looks like 'key1=val1&key2=val2'
      }, (err, data) => {
        if (err) {
          this.logger.error('Error occurred while storing object',
            {
              Key: key, Bucket: bucket, error: err, errStack: err.stack
            });
          throw err;
        } else {
          return data;
        }
      });
      readable.pipe(passStream);

      const output = await new Promise<any>((resolve, reject) => {
        uploadable.send( (err, data) => {
          if (err) {
            this.logger.error('Error:', err.code, err.message);
            reject(err);
          } else {
            resolve(data);
          }
        });
        uploadable.on('httpUploadProgress', (chunk) => {
          if (chunk.loaded == chunk.total) {
            this.logger.info(`Successfully persisted object ${key}
                        in bucket ${bucket}`);
            resolve(true);
          }
        });
      });
      if (output) {
        const url = `//${bucket}/${key}`;
        const tags = options && options.tags;
<<<<<<< HEAD
        const response = { url, key, bucket, meta, tags, length };
        return response;
=======
        return { key, bucket, url, meta, tags, length };
      } else {
        this.logger.error('No output returned when trying to store object',
          {
            Key: key, Bucket: bucket
          });
>>>>>>> 947f30b4
      }
    } catch (err) {
      this.logger.error('Error occurred while storing object',
        {
          Key: key, Bucket: bucket, error: err, errStack: err.stack
        });
      return(err);
    }
  }

  async delete(call: Call<DeleteRequest>, context?: any): Promise<void> {
    const { bucket, key } = call.request;
    let subject = await getSubjectFromRedis(call.request.subject, call.request.api_key, this.redisClient);
    if (!_.includes(this.buckets, bucket)) {
      throw new errors.InvalidArgument(`Invalid bucket name ${bucket}`);
    }

    this.logger.info(`Received a request to delete object ${key} on bucket ${bucket}`);
    const objectsList = await this.list(call);
    let objectExists = false;
    for (let object of objectsList) {
      if (object.object_name.indexOf(key) > -1) {
        objectExists = true;
        break;
      }
    }
    if (!objectExists) {
      throw new errors.InvalidArgument('Invalid key name');
    }

    let headObject: any;
    let resources = { Bucket: bucket, Key: key };
    headObject = await new Promise((resolve, reject) => {
      this.ossClient.headObject(resources, async (err: any, data) => {
        if (err) {
          // map the s3 error codes to standard chassis-srv errors
          if (err.code === 'NotFound') {
            err = new errors.NotFound('The specified key was not found');
            err.code = 404;
          }
          this.logger.error('Error occurred while retrieving metadata for key:', { Key: key, error: err });
        }
        resolve(data);
      });
    });
    // capture meta data from response message
    let metaObj;
    if (headObject && headObject.Metadata && headObject.Metadata.meta) {
      metaObj = JSON.parse(headObject.Metadata.meta);
    }
    Object.assign(resources, { meta: metaObj });
    let acsResponse: AccessResponse;
    try {
      acsResponse = await checkAccessRequest(subject, resources, AuthZAction.DELETE,
        bucket, this);
    } catch (err) {
      this.logger.error('Error occurred requesting access-control-srv:', err);
      throw err;
    }
    if (acsResponse.decision != Decision.PERMIT) {
      throw new PermissionDenied(acsResponse.response.status.message, acsResponse.response.status.code);
    }

    const result = await this.ossClient.deleteObject({
      Bucket: bucket,
      Key: key
    }).promise();

    if (result.$response.error) {
      this.logger.error(`Error while deleting object ${key} from bucket ${bucket}`, {
        error: result.$response.error
      });
      throw result.$response.error;
    }
    this.logger.info(`Successfully deleted object ${key} from bucket ${bucket}`);
  }

  /**
   *  disable access control
   */
  disableAC() {
    try {
      this.cfg.set('authorization:enabled', false);
      updateConfig(this.cfg);
    } catch (err) {
      this.logger.error('Error caught disabling authorization:', { err });
      this.cfg.set('authorization:enabled', this.authZCheck);
    }
  }

  /**
   *  enables access control
   */
  enableAC() {
    try {
      this.cfg.set('authorization:enabled', true);
      updateConfig(this.cfg);
    } catch (err) {
      this.logger.error('Error caught enabling authorization:', { err });
      this.cfg.set('authorization:enabled', this.authZCheck);
    }
  }

  /**
   *  restore AC state to previous vale either before enabling or disabling AC
   */
  restoreAC() {
    try {
      this.cfg.set('authorization:enabled', this.authZCheck);
      updateConfig(this.cfg);
    } catch (err) {
      this.logger.error('Error caught enabling authorization:', { err });
      this.cfg.set('authorization:enabled', this.authZCheck);
    }
  }
}<|MERGE_RESOLUTION|>--- conflicted
+++ resolved
@@ -4,11 +4,9 @@
 import { PassThrough, Readable } from 'stream';
 import { errors } from '@restorecommerce/chassis-srv';
 import { toObject } from '@restorecommerce/resource-base-interface';
-<<<<<<< HEAD
 import { RedisClient } from 'redis';
 import { getSubjectFromRedis, checkAccessRequest, AccessResponse } from './utils';
 import { PermissionDenied, Decision, AuthZAction, ACSAuthZ, Resource, Subject, updateConfig } from '@restorecommerce/acs-client';
-=======
 import {
   Attribute, Options, FilterType, RequestType,
   GetRequest, ListRequest, DeleteRequest, Call,
@@ -16,175 +14,10 @@
   CopyRequestList, CopyResponseList, CopyObjectParams,
   Owner, Meta
 } from './interfaces';
->>>>>>> 947f30b4
 
 const META_OWNER = 'meta.owner';
 const EQ = 'eq';
 
-<<<<<<< HEAD
-export enum Operation {
-  GT = 'gt',
-  LT = 'lt',
-  LTE = 'lte',
-  GTE = 'gte',
-  EQ = 'eq',
-  IS_EMPTY = 'isEmpty',
-  IN = 'in',
-  iLIKE = 'iLike'
-}
-
-export interface Attribute {
-  id?: string;
-  value?: string;
-}
-
-export interface Options {
-  encoding?: string;
-  content_type?: string;
-  content_language?: string;
-  content_disposition?: string;
-  length?: number;
-  version?: string;
-  md5?: string;
-  tags?: Attribute[];
-}
-
-export interface FilterType {
-  field?: string;
-  value?: string;
-  operation: Operation;
-}
-
-export interface RequestType {
-  bucket: string;
-  filter?: FilterType;
-}
-
-export interface GetRequest {
-  key: string;
-  bucket: string;
-  flag: boolean;
-}
-
-export interface ListRequest {
-  bucket: string;
-  filter: FilterType;
-  subject?: Subject;
-  api_key?: string;
-}
-
-export interface DeleteRequest {
-  key: string;
-  bucket: string;
-  filter: FilterType;
-  subject?: Subject;
-  api_key?: string;
-}
-
-export interface PutRequest {
-  key: string;
-  bucket: string;
-  meta: any;
-  object: Buffer;
-}
-
-export interface PutResponse {
-  key: String;
-  bucket: String;
-  url: String;
-  options?: Options;
-}
-
-export interface CopyRequest {
-  bucket: string;
-  copySource: string;
-  key: string;
-  meta: Meta;
-  options: Options;
-}
-
-export interface CopyResponse {
-  bucket: string;
-  copySource: string;
-  key: string;
-  meta: Meta;
-  options: Options;
-}
-
-export interface CopyRequestList {
-  items: CopyRequest[];
-}
-
-export interface CopyResponseList {
-  response: CopyResponse[];
-}
-
-// Parameters passed to the S3 copyObject function
-// When replacing an object's metadata ( same object inside the same bucket) either "tagging" or "metadata" is required.
-// When copying the object to another bucket these two params can be skipped but object will be copied with no metadata.
-export interface CopyObjectParams {
-  Bucket: string;
-  CopySource: string;
-  Key: string;
-  ContentEncoding?: string;
-  ContentType?: string;
-  ContentLanguage?: string;
-  ContentDisposition?: string;
-  SSECustomerKeyMD5?: string;
-  TaggingDirective?: string; // "COPY || REPLACE"
-  Tagging?: string; // encoded as URL Query parameters.
-  MetadataDirective?: string; // "COPY || REPLACE"
-  Metadata?: any;
-}
-
-export interface Owner {
-  id: string;
-  value: string;
-}
-
-export interface Meta {
-  created: number; // timestamp
-  modified: number; // timestamp
-  modified_by: string; // ID from last User who modified it
-  owner: Owner[];
-}
-
-export interface Call<T = GetRequest | DeleteRequest | PutRequest> {
-  request: T;
-}
-
-export class InvalidBucketName extends Error {
-  details: any;
-  constructor(details: any) {
-    super();
-    this.name = this.constructor.name;
-    this.message = 'Invalid bucket name';
-    this.details = details;
-  }
-}
-
-export class InvalidKey extends Error {
-  details: any;
-  constructor(details: any) {
-    super();
-    this.name = this.constructor.name;
-    this.message = 'Invalid key';
-    this.details = details;
-  }
-}
-
-export class IsValidObjectName extends Error {
-  details: any;
-  constructor(details: any) {
-    super();
-    this.name = this.constructor.name;
-    this.message = 'Invalid object name';
-    this.details = details;
-  }
-}
-
-=======
->>>>>>> 947f30b4
 export class Service {
   ossClient: aws.S3; // object storage frameworks are S3-compatible
   buckets: string[];
@@ -403,10 +236,7 @@
             }
           });
         });
-<<<<<<< HEAD
-=======
-
->>>>>>> 947f30b4
+
         if (objList != null) {
           for (let eachObj of objList) {
             const headObjectParams = { Bucket: value, Key: eachObj.Key };
@@ -503,15 +333,11 @@
               err = new errors.NotFound('The specified key was not found');
               err.code = 404;
             }
-<<<<<<< HEAD
-            this.logger.error('Error occurred while retrieving tags for key:', { Key: key, error: err });
-=======
             this.logger.error('Error occurred while retrieving metadata for key:',
               {
                 Key: key, error: err, errorStack: err.stack
               });
             reject(err);
->>>>>>> 947f30b4
             return await call.end(err);
           } else {
             resolve(data);
@@ -527,7 +353,6 @@
       metaObj = JSON.parse(headObject.Metadata.meta);
     }
 
-<<<<<<< HEAD
     // capture options from response headers
     // these options are added with the put method
     // with the help of the storeObject() which is
@@ -539,165 +364,160 @@
       }
       if (headObject.ContentType) {
         content_type = headObject.ContentType;
-=======
-      // get object tagging of the object stored in the S3 object storage
-      let objectTagging: any;
-      try {
-        objectTagging = await new Promise((resolve, reject) => {
-          this.ossClient.getObjectTagging(params, async (err: any, data) => {
-            if (err) {
-              // map the s3 error codes to standard chassis-srv errors
-              if (err.code === 'NotFound') {
-                err = new errors.NotFound('The specified key was not found');
-                err.code = 404;
+        // get object tagging of the object stored in the S3 object storage
+        let objectTagging: any;
+        try {
+          objectTagging = await new Promise((resolve, reject) => {
+            this.ossClient.getObjectTagging(params, async (err: any, data) => {
+              if (err) {
+                // map the s3 error codes to standard chassis-srv errors
+                if (err.code === 'NotFound') {
+                  err = new errors.NotFound('The specified key was not found');
+                  err.code = 404;
+                }
+                this.logger.error('Error occurred while retrieving tags for key:',
+                  {
+                    Key: key, error: err, errorStack: err.stack
+                  });
+                await call.end(err);
+                return reject(err);
+              } else {
+                resolve(data);
               }
-              this.logger.error('Error occurred while retrieving tags for key:',
-                {
-                  Key: key, error: err, errorStack: err.stack
-                });
-              await call.end(err);
-              return reject(err);
-            } else {
-              resolve(data);
-            }
-          });
-        });
-      } catch (err) {
-        this.logger.info('No object tagging found for key:',
-          {
-            Key: key, error: err, errorStack: err.stack
-          });
-      }
-
-      // capture meta data from response message
-      let metaObj;
-      if (headObject && headObject.Metadata && headObject.Metadata.meta) {
-        metaObj = JSON.parse(headObject.Metadata.meta);
->>>>>>> 947f30b4
-      }
-      if (headObject.ContentLanguage) {
-        content_language = headObject.ContentLanguage;
-      }
-      // check download param
-      if (download) {
-        content_disposition = 'attachment';
-      } else {
-        content_disposition = 'inline';
-      }
-      if (headObject.ContentLength) {
-        length = headObject.ContentLength;
-      }
-      if (headObject.ETag) {
-        md5 = headObject.ETag;
-      }
-      if (headObject['x-amz-version-id']) {
-        version = headObject['x-amz-version-id'];
-      }
-    }
-    let tags: Attribute[] = [];
-    let tagObj: Attribute;
-    if (objectTagging) {
-      // transform received object to respect our own defined structure
-      let receivedTags = objectTagging.TagSet;
-
-      for (let i = 0; i < receivedTags.length; i++) {
-        tagObj = {
-          id: receivedTags[i].Key,
-          value: receivedTags[i].Value
-        };
-        tags.push(tagObj);
-      }
-    }
-
-    const optionsObj: Options = { encoding, content_type, content_language, content_disposition, length, version, md5, tags };
-
-
-    // Make ACS request with the meta object read from storage
-    if (!subject) {
-      subject = {};
-    }
-    if (metaObj.owner && metaObj.owner[1]) {
-      subject.scope = metaObj.owner[1].value;
-    }
-    subject = await getSubjectFromRedis(subject, api_key, this.redisClient);
-    let resource = { key, bucket, meta: metaObj };
-    let acsResponse: AccessResponse;
-    try {
-      // target entity for ACS is bucket name here
-      acsResponse = await checkAccessRequest(subject, resource, AuthZAction.READ,
-        bucket, this);
-    } catch (err) {
-      this.logger.error('Error occurred requesting access-control-srv:', err);
-      return await call.end(err);
-    }
-    if (acsResponse.decision != Decision.PERMIT) {
-      const err = new PermissionDenied(acsResponse.response.status.message, acsResponse.response.status.code);
-      return await call.end(err);
-    }
-
-<<<<<<< HEAD
-    this.logger.verbose(`Received a request to get object ${key} on bucket ${bucket}`);
-=======
-    this.logger.info(`Received a request to get object ${ key } on bucket ${ bucket }`);
->>>>>>> 947f30b4
-
-    // retrieve object from Amazon S3
-    // and create stream from it
-    const stream = new MemoryStream(null);
-    const downloadable = this.ossClient.getObject({ Bucket: bucket, Key: key }).createReadStream();
-    stream.pipe(downloadable);
-
-    // write data to gRPC call
-    await new Promise<any>((resolve, reject) => {
-      downloadable
-        .on('httpData', async (chunk) => {
-          await call.write({ bucket, key, object: chunk, url: `//${bucket}/${key}`, options: optionsObj, meta: metaObj });
-        })
-        .on('data', async (chunk) => {
-          await call.write({ bucket, key, object: chunk, url: `//${bucket}/${key}`, options: optionsObj, meta: metaObj });
-        })
-        .on('httpDone', async () => {
-          resolve();
-        })
-        .on('end', async (chunk) => {
-          await call.end();
-          resolve();
-        })
-        .on('finish', async (chunk) => {
-          await call.end();
-          resolve();
-        })
-        .on('httpError', async (err: any) => {
-          if (err.code === 'NotFound') {
-            err = new errors.NotFound('The specified key was not found');
-            err.code = 404;
-          }
-          // map the s3 error codes to standard chassis-srv errors
-          this.logger.error('HTTP error occurred while getting object',
+            });
+          });
+        } catch (err) {
+          this.logger.info('No object tagging found for key:',
             {
               Key: key, error: err, errorStack: err.stack
             });
-          await call.end(err);
-          return reject(err);
-        })
-        .on('error', async (err: any) => {
-          // map the s3 error codes to standard chassis-srv errors
-          if (err.code === 'NotFound') {
-            err = new errors.NotFound('The specified key was not found');
-            err.code = 404;
-          }
-          this.logger.error('Error occurred while getting object',
-            {
-              Key: key, error: err, errorStack: err.stack
-            });
-          await call.end(err);
-          return reject(err);
-        });
-    });
-    return;
-  }
-
-  /**
+        }
+
+        // capture meta data from response message
+        let metaObj;
+        if (headObject && headObject.Metadata && headObject.Metadata.meta) {
+          metaObj = JSON.parse(headObject.Metadata.meta);
+        }
+        if (headObject.ContentLanguage) {
+          content_language = headObject.ContentLanguage;
+        }
+        // check download param
+        if (download) {
+          content_disposition = 'attachment';
+        } else {
+          content_disposition = 'inline';
+        }
+        if (headObject.ContentLength) {
+          length = headObject.ContentLength;
+        }
+        if (headObject.ETag) {
+          md5 = headObject.ETag;
+        }
+        if (headObject['x-amz-version-id']) {
+          version = headObject['x-amz-version-id'];
+        }
+      }
+      let tags: Attribute[] = [];
+      let tagObj: Attribute;
+      if (objectTagging) {
+        // transform received object to respect our own defined structure
+        let receivedTags = objectTagging.TagSet;
+
+        for (let i = 0; i < receivedTags.length; i++) {
+          tagObj = {
+            id: receivedTags[i].Key,
+            value: receivedTags[i].Value
+          };
+          tags.push(tagObj);
+        }
+      }
+
+      const optionsObj: Options = { encoding, content_type, content_language, content_disposition, length, version, md5, tags };
+
+
+      // Make ACS request with the meta object read from storage
+      if (!subject) {
+        subject = {};
+      }
+      if (metaObj.owner && metaObj.owner[1]) {
+        subject.scope = metaObj.owner[1].value;
+      }
+      subject = await getSubjectFromRedis(subject, api_key, this.redisClient);
+      let resource = { key, bucket, meta: metaObj };
+      let acsResponse: AccessResponse;
+      try {
+        // target entity for ACS is bucket name here
+        acsResponse = await checkAccessRequest(subject, resource, AuthZAction.READ,
+          bucket, this);
+      } catch (err) {
+        this.logger.error('Error occurred requesting access-control-srv:', err);
+        return await call.end(err);
+      }
+      if (acsResponse.decision != Decision.PERMIT) {
+        const err = new PermissionDenied(acsResponse.response.status.message, acsResponse.response.status.code);
+        return await call.end(err);
+      }
+
+      this.logger.info(`Received a request to get object ${key} on bucket ${bucket}`);
+
+      // retrieve object from Amazon S3
+      // and create stream from it
+      const stream = new MemoryStream(null);
+      const downloadable = this.ossClient.getObject({ Bucket: bucket, Key: key }).createReadStream();
+      stream.pipe(downloadable);
+
+      // write data to gRPC call
+      await new Promise<any>((resolve, reject) => {
+        downloadable
+          .on('httpData', async (chunk) => {
+            await call.write({ bucket, key, object: chunk, url: `//${bucket}/${key}`, options: optionsObj, meta: metaObj });
+          })
+          .on('data', async (chunk) => {
+            await call.write({ bucket, key, object: chunk, url: `//${bucket}/${key}`, options: optionsObj, meta: metaObj });
+          })
+          .on('httpDone', async () => {
+            resolve();
+          })
+          .on('end', async (chunk) => {
+            await call.end();
+            resolve();
+          })
+          .on('finish', async (chunk) => {
+            await call.end();
+            resolve();
+          })
+          .on('httpError', async (err: any) => {
+            if (err.code === 'NotFound') {
+              err = new errors.NotFound('The specified key was not found');
+              err.code = 404;
+            }
+            // map the s3 error codes to standard chassis-srv errors
+            this.logger.error('HTTP error occurred while getting object',
+              {
+                Key: key, error: err, errorStack: err.stack
+              });
+            await call.end(err);
+            return reject(err);
+          })
+          .on('error', async (err: any) => {
+            // map the s3 error codes to standard chassis-srv errors
+            if (err.code === 'NotFound') {
+              err = new errors.NotFound('The specified key was not found');
+              err.code = 404;
+            }
+            this.logger.error('Error occurred while getting object',
+              {
+                Key: key, error: err, errorStack: err.stack
+              });
+            await call.end(err);
+            return reject(err);
+          });
+      });
+      return;
+    }
+  }
+
+/**
  * creates meta object containing owner information
  * @param reaources resource
  * @param orgKey orgKey
@@ -733,12 +553,8 @@
   async put(call: any, callback: any): Promise<PutResponse> {
     let stream = true;
     let completeBuffer = [];
-<<<<<<< HEAD
     let key, bucket, meta, object, options, subject, api_key;
-=======
-    let key, bucket, meta, object, options;
-
->>>>>>> 947f30b4
+
     while (stream) {
       try {
         let streamRequest = await call.read();
@@ -751,26 +567,18 @@
             resolve(response);
           });
         });
-<<<<<<< HEAD
-        bucket = req.bucket;
-        key = req.key;
-        meta = req.meta;
-        object = req.object;
-        options = req.options;
-        subject = req.subject;
-        api_key = req.api_key;
-=======
         bucket = streamResponse.bucket;
         key = streamResponse.key;
         meta = streamResponse.meta;
         object = streamResponse.object;
         options = streamResponse.options;
+        subject = streamResponse.subject;
+        api_key = streamResponse.api_key;
         // check object name
         if (!this.IsValidObjectName(key)) {
           stream = false;
           throw new errors.InvalidArgument(`Invalid Object name ${key}`);
         }
->>>>>>> 947f30b4
         if (!_.includes(this.buckets, bucket)) {
           stream = false;
           throw new errors.InvalidArgument(`Invalid bucket name ${bucket}`);
@@ -779,45 +587,32 @@
         completeBuffer.push(object);
       } catch (e) {
         stream = false;
-<<<<<<< HEAD
-        if (e.message === 'stream end') {
-          subject = await getSubjectFromRedis(subject, api_key, this.redisClient);
-          let resource = { key, bucket, meta, options };
-          this.createMetadata(resource, subject);
-          // created meta if it was not provided in request
-          meta = resource.meta;
-          let acsResponse: AccessResponse;
-          try {
-            // target entity for ACS is bucket name here
-            acsResponse = await checkAccessRequest(subject, resource, AuthZAction.CREATE,
-              bucket, this);
-          } catch (err) {
-            this.logger.error('Error occurred requesting access-control-srv:', err);
-            throw err;
-          }
-          if (acsResponse.decision != Decision.PERMIT) {
-            throw new PermissionDenied(acsResponse.response.status.message, acsResponse.response.status.code);
-          }
-          // store object to storage server using streaming connection
-          const response = await this.storeObject(
-            key,
-            bucket,
-            Buffer.concat(completeBuffer), // object
-            meta,
-            options
-          );
-          return response;
-=======
         if (e.message != 'stream end') {
           this.logger.error('Error occurred while storing object...', e);
           throw e;
->>>>>>> 947f30b4
         }
       }
     }
     if (!stream) {
       let response;
       try {
+        subject = await getSubjectFromRedis(subject, api_key, this.redisClient);
+        let resource = { key, bucket, meta, options };
+        this.createMetadata(resource, subject);
+        // created meta if it was not provided in request
+        meta = resource.meta;
+        let acsResponse: AccessResponse;
+        try {
+          // target entity for ACS is bucket name here
+          acsResponse = await checkAccessRequest(subject, resource, AuthZAction.CREATE,
+            bucket, this);
+        } catch (err) {
+          this.logger.error('Error occurred requesting access-control-srv:', err);
+          throw err;
+        }
+        if (acsResponse.decision != Decision.PERMIT) {
+          throw new PermissionDenied(acsResponse.response.status.message, acsResponse.response.status.code);
+        }
         response = await this.storeObject(
           key,
           bucket,
@@ -826,7 +621,7 @@
           options
         );
         return response;
-      } catch(e) {
+      } catch (e) {
         this.logger.error('Error occurred while storing object.', e);
         throw e; // if you throw without a catch block you get an error
       }
@@ -1086,7 +881,7 @@
   }
 
   private async storeObject(key: string, bucket: string, object: any, meta: any, options: Options): Promise<PutResponse> {
-    this.logger.info('Received a request to store Object:', { Key:key, Bucket: bucket });
+    this.logger.info('Received a request to store Object:', { Key: key, Bucket: bucket });
     try {
 
       let metaData = {
@@ -1148,7 +943,7 @@
       readable.pipe(passStream);
 
       const output = await new Promise<any>((resolve, reject) => {
-        uploadable.send( (err, data) => {
+        uploadable.send((err, data) => {
           if (err) {
             this.logger.error('Error:', err.code, err.message);
             reject(err);
@@ -1167,24 +962,19 @@
       if (output) {
         const url = `//${bucket}/${key}`;
         const tags = options && options.tags;
-<<<<<<< HEAD
-        const response = { url, key, bucket, meta, tags, length };
-        return response;
-=======
         return { key, bucket, url, meta, tags, length };
       } else {
         this.logger.error('No output returned when trying to store object',
           {
             Key: key, Bucket: bucket
           });
->>>>>>> 947f30b4
       }
     } catch (err) {
       this.logger.error('Error occurred while storing object',
         {
           Key: key, Bucket: bucket, error: err, errStack: err.stack
         });
-      return(err);
+      return (err);
     }
   }
 

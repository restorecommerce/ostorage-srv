import * as should from 'should';
import { Worker } from '../lib/worker';
import * as grpcClient from '@restorecommerce/grpc-client';
import * as kafkaClient from '@restorecommerce/kafka-client';
import * as sconfig from '@restorecommerce/service-config';
import * as sleep from 'sleep';
import * as fs from 'fs';
import { startGrpcMockServer, bucketPolicySetRQ, stopGrpcMockServer, permitCreateObjRule, denyCreateObjRule } from './utils';

const Events = kafkaClient.Events;

let cfg: any;
let logger;
let client;
let worker: Worker;
// For event listeners
let events;
let oStorage;

const options = {
  encoding: 'gzip',
  content_type: "application/pdf",
  content_language: "en-UK",
  content_disposition: "inline",
  length: 1,
  version: "v1.0",
  md5: 'd131dd02c5e6eec4',
  tags: [
    {
      id: 'id_1',
      value: 'value_1'
    },
    {
      id: 'id_2',
      value: 'value_2'
    }
  ]
};

let meta = {
  modified_by: 'SYSTEM',
  owner: [{
    id: 'urn:restorecommerce:acs:names:ownerIndicatoryEntity',
    value: 'urn:restorecommerce:acs:model:organization.Organization'
  },
  {
    id: 'urn:restorecommerce:acs:names:ownerInstance',
    value: 'orgC'
  }]
};

async function start(): Promise<void> {
  cfg = sconfig(process.cwd() + '/test');
  worker = new Worker(cfg);
  await worker.start();
}

async function stop(): Promise<void> {
  await worker.stop();
}

// returns a gRPC service
async function connect(clientCfg: string, resourceName: string): Promise<any> {
  logger = worker.logger;

  events = new Events(cfg.get('events:kafka'), logger);
  await (events.start());

  client = new grpcClient.Client(cfg.get(clientCfg), logger);
  const service = await client.connect();
  return service;
}

describe('testing ostorage-srv with ACS enabled', () => {
  let mockServer: any;
  before(async function startServer(): Promise<void> {
    // ACS is enabled in config by default
    await start();
  });

  after(async function stopServer(): Promise<void> {
    await stop();
    stopGrpcMockServer(mockServer, logger);
  });
  let subject;
  // mainOrg -> orgA -> orgB -> orgC
  const acsSubject = {
    id: 'admin_user_id',
    scope: 'orgC',
    role_associations: [
      {
        role: 'admin-r-id',
        attributes: [{
          id: 'urn:restorecommerce:acs:names:roleScopingEntity',
          value: 'urn:restorecommerce:acs:model:organization.Organization'
        },
        {
          id: 'urn:restorecommerce:acs:names:roleScopingInstance',
          value: 'mainOrg'
        }]
      }
    ],
    hierarchical_scopes: [
      {
        id: 'mainOrg',
        role: 'admin-r-id',
        children: [{
          id: 'orgA',
          children: [{
            id: 'orgB',
            children: [{
              id: 'orgC'
            }]
          }]
        }]
      }
    ]
  };

  describe('Object Storage with ACS enabled', () => {
    it('With valid subject scope should store the data to storage server using request streaming and then delete the object', async () => {
      // strat acs mock service
      await connect('grpc-client:service-ostorage', '');
      // PERMIT mock
      bucketPolicySetRQ.policy_sets[0].policies[0].rules = [permitCreateObjRule];
      bucketPolicySetRQ.policy_sets[0].policies[0].effect = 'PERMIT';
      mockServer = await startGrpcMockServer([{ method: 'WhatIsAllowed', input: '\{.*\:\{.*\:.*\}\}', output: bucketPolicySetRQ },
      { method: 'IsAllowed', input: '\{.*\:\{.*\:.*\}\}', output: { decision: 'PERMIT' } }], logger);
      let response, putResponse;
      subject = acsSubject;
      // create streaming client request
      const clientConfig = cfg.get('grpc-client:service-ostorage');
      const client = new grpcClient.grpcClient(clientConfig.transports.grpc, logger);
      const put = client.makeEndpoint('put', clientConfig.publisher.instances[0]);
      const call = await put();
      const readStream = fs.createReadStream('./test/cfg/config.json');
      readStream.on('data', async (chunk) => {
        const data = {
          bucket: 'test',
          key: 'config_acs_enabled.json',
          object: chunk,
          meta,
          options,
          subject
        };
        await call.write(data);
      });

<<<<<<< HEAD
      response = await new Promise(async (resolve, reject) => {
        readStream.on('end', async () => {
          putResponse = await call.end((err, data) => { });
          response = await new Promise((resolve, reject) => {
            putResponse((err, data) => {
              resolve(data);
            });
          });
          resolve(response);
          return response;
        });
      });
      should(response.error).null;
      should.exist(response.bucket);
      should.exist(response.key);
      should.exist(response.url);
      response.key.should.equal('config_acs_enabled.json');
      response.bucket.should.equal('test');
      response.url.should.equal('//test/config_acs_enabled.json');
    });
    it('With valid subject scope should be able to read the object', async () => {
      // create streaming client request
      const clientConfig = cfg.get('grpc-client:service-ostorage');
      const client = new grpcClient.grpcClient(clientConfig.transports.grpc, logger);
      const get = client.makeEndpoint('get', clientConfig.publisher.instances[0]);
      const call = await get({
        key: 'config_acs_enabled.json',
        bucket: 'test',
        subject
      });
      let result;
      result = await call.read();
      result = await new Promise((resolve, reject) => {
        result((err, response) => {
          if (err) {
            reject(err);
          }
          resolve(response);
        });
      });
      should.exist(result);
      should.exist(result.key);
      should.exist(result.url);
      should.exist(result.object);
      result.url.should.equal('//test/config_acs_enabled.json');
      meta.owner.should.deepEqual(result.meta.owner);
      sleep.sleep(3);
    });
    it('With valid subject scope should be able to list the object', async () => {
      oStorage = await connect('grpc-client:service-ostorage', '');
      let result = await oStorage.list({ subject });
      should.exist(result.data);
      should.exist(result.data.object_data);
      result.data.object_data.length.should.equal(1);
    });
    it('With invalid subject scope should throw an error when storing object', async () => {
      // stop and restart acs mock service for DENY
      await stopGrpcMockServer(mockServer, logger);
      // DENY mock
      bucketPolicySetRQ.policy_sets[0].policies[0].rules = [denyCreateObjRule];
      bucketPolicySetRQ.policy_sets[0].policies[0].effect = 'PERMIT';
      mockServer = await startGrpcMockServer([{ method: 'WhatIsAllowed', input: '\{.*\:\{.*\:.*\}\}', output: bucketPolicySetRQ },
      { method: 'IsAllowed', input: '\{.*\:\{.*\:.*\}\}', output: { decision: 'DENY' } }], logger);
      let response, putResponse;
      subject = acsSubject;
      subject.scope = 'orgD'; // set scope to invalid value which does not exist in user HR scope
      // create streaming client request
      const clientConfig = cfg.get('grpc-client:service-ostorage');
      const client = new grpcClient.grpcClient(clientConfig.transports.grpc, logger);
      const put = client.makeEndpoint('put', clientConfig.publisher.instances[0]);
      const call = await put();
      const readStream = fs.createReadStream('./test/cfg/config.json');
      readStream.on('data', async (chunk) => {
        const data = {
          bucket: 'test',
          key: 'config_invalid_scope',
          object: chunk,
          meta,
          options,
          subject
        };
        await call.write(data);
      });

      response = await new Promise(async (resolve, reject) => {
        readStream.on('end', async () => {
          putResponse = await call.end((err, data) => { });
          response = await new Promise((resolve, reject) => {
            putResponse((err, data) => {
              const errResponse = {
                error: {
                  code: err.code,
                  message: err.details || err.message
                }
              };
              resolve(errResponse);
            });
          });
          resolve(response);
          return response;
        });
      });
      should.exist(response.error);
      response.error.message.should.equal('Access not allowed for request with subject:admin_user_id, resource:test, action:CREATE, target_scope:orgD; the response was DENY');
      sleep.sleep(3);
    });

    it('With invalid subject scope should throw an error when reading object', async () => {
      const clientConfig = cfg.get('grpc-client:service-ostorage');
      const client = new grpcClient.grpcClient(clientConfig.transports.grpc, logger);
      const get = client.makeEndpoint('get', clientConfig.publisher.instances[0]);
      const call = await get({
        key: 'config_acs_enabled.json',
        bucket: 'test',
        subject
      });
      let streamResponse = true;
      let streamData = {
        key: '', object: {}, url: '', error: { code: null, message: null }
      };
      let streamBuffer = [];
      let result;
      try {
        while (streamResponse) {
          result = await call.read();
          result = await new Promise((resolve, reject) => {
            result((err, response) => {
              if (err) {
                reject(err);
              }
              resolve(response);
            });
          });
          streamData.key = result.key;
          streamData.url = result.url;
          if (result.error) {
            streamData.error = result.error;
          }
          streamBuffer.push(result.object);
        }
      } catch (err) {
        should.exist(err.details);
        err.details.should.equal('Access not allowed for request with subject:admin_user_id, resource:test, action:READ, target_scope:orgC; the response was DENY');
      }
      sleep.sleep(3);
    });
    it('With invalid subject scope should throw an error when listing object', async () => {
      let result = await oStorage.list({
        bucket: 'test',
        subject
      });
      should.exist(result.error);
      result.error.details.should.equal('7 PERMISSION_DENIED: Access not allowed for request with subject:admin_user_id, resource:test, action:READ, target_scope:orgD; the response was DENY');
      sleep.sleep(3);
    });
    it('With invalid subject scope should throw an error when deleting object', async () => {
      let result = await oStorage.delete({
        bucket: 'test',
        key: 'config_acs_enabled.json',
        subject
      });
      // NOTE: before deleting the object is read to make sure it exists, so we get a read error
      should.exist(result.error);
      result.error.details.should.equal('7 PERMISSION_DENIED: Access not allowed for request with subject:admin_user_id, resource:test, action:READ, target_scope:orgD; the response was DENY');
      sleep.sleep(3);
    });
    it('With valid subject scope should delete the object', async () => {
      subject.scope = 'orgC';
      await stopGrpcMockServer(mockServer, logger);
      // PERMIT mock
      bucketPolicySetRQ.policy_sets[0].policies[0].rules = [permitCreateObjRule];
      bucketPolicySetRQ.policy_sets[0].policies[0].effect = 'PERMIT';
      mockServer = await startGrpcMockServer([{ method: 'WhatIsAllowed', input: '\{.*\:\{.*\:.*\}\}', output: bucketPolicySetRQ },
      { method: 'IsAllowed', input: '\{.*\:\{.*\:.*\}\}', output: { decision: 'PERMIT' } }], logger);

      let result = await oStorage.delete({
        bucket: 'test',
        key: 'config_acs_enabled.json',
        subject
      });
      should(result.error).null;
      should(result.data).empty;
      await stopGrpcMockServer(mockServer, logger);
    });
  });
});

describe('testing ostorage-srv with ACS disabled', () => {
  before(async function startServer(): Promise<void> {
    await start();
    // Disable ACS
    worker.oss.disableAC();
  });

  after(async function stopServer(): Promise<void> {
    await stop();
  });

  describe('Object Storage with ACS disabled', () => {
=======
  describe('Object Storage', () => {

>>>>>>> 947f30b4
    it('Should be empty initially', async () => {
      oStorage = await connect('grpc-client:service-ostorage', '');
      let result = await oStorage.list();
      should(result.data.object_data).empty;
    });

    it('Should return an error if an invalid object name is used', async () => {
      // create streaming client request
      const clientConfig = cfg.get('grpc-client:service-ostorage');
      const client = new grpcClient.grpcClient(clientConfig.transports.grpc, logger);
      const put = client.makeEndpoint('put', clientConfig.publisher.instances[0]);
      const call = await put();
      const readStream = fs.createReadStream('./test/cfg/config.json');

      let streamRequest;
      readStream.on('data', async (chunk) => {
        const data = {
          bucket: 'test',
          key: 'config{}.json',
          object: chunk,
          meta,
          options
        };
        await call.write(data);
      });


      streamRequest = await call.end((err, data) => {
        if (err) {
          return err;
        } else {
          return data;
        }
      });

      await new Promise(async (resolve, reject) => {
        readStream.on('end', async () => {
          const streamingResponse = await new Promise((resolve, reject) => {
            streamRequest((err, data) => {
              if (err) {
                should.exist(err.message);
                err.details.should.equal('Invalid Object name config{}.json');
                resolve(err);
              } else {
                resolve(data);
              }
            });
          });
          resolve(streamingResponse);
          return streamingResponse;
        });
      });
      sleep.sleep(3);
    });

    it('Should store the data to storage server using request streaming', async () => {
      let response;
      // create streaming client request
      const clientConfig = cfg.get('grpc-client:service-ostorage');
      const client = new grpcClient.grpcClient(clientConfig.transports.grpc, logger);
      const put = client.makeEndpoint('put', clientConfig.publisher.instances[0]);
      const call = await put();
      const readStream = fs.createReadStream('./test/cfg/config.json');
      readStream.on('data', async (chunk) => {
        const data = {
          bucket: 'test',
          key: 'config.json',
          object: chunk,
          meta,
          options
        };
        await call.write(data);
      });

      response = await new Promise(async (resolve, reject) => {
        readStream.on('end', async () => {
          response = await call.end((err, data) => { });
          response = await new Promise((resolve, reject) => {
            response((err, data) => {
              resolve(data);
            });
          });
          resolve(response);
          return response;
        });
      });
      should(response.error).null;
      should.exist(response.bucket);
      should.exist(response.key);
      should.exist(response.url);
      should.exist(response.meta);
      should.exist(response.tags);
      should.exist(response.length);
      response.key.should.equal('config.json');
      response.bucket.should.equal('test');
      response.url.should.equal('//test/config.json');

      // check meta
      response.meta.created.should.equal(0);
      response.meta.modified.should.equal(0);
      response.meta.modified_by.should.equal('SYSTEM');
      response.meta.owner[0].id.should.equal('urn:restorecommerce:acs:names:ownerIndicatoryEntity');
      response.meta.owner[0].value.should.equal('urn:restorecommerce:acs:model:user.User');
      response.meta.owner[1].id.should.equal('urn:restorecommerce:acs:names:ownerInstance');
      response.meta.owner[1].value.should.equal('UserID');

      // check tags
      response.tags[0].id.should.equal('id_1');
      response.tags[0].value.should.equal('value_1');
      response.tags[1].id.should.equal('id_2');
      response.tags[1].value.should.equal('value_2');

      // check length
      response.length.should.equal(6491);

      sleep.sleep(3);
    });

    it('should get metadata of the Object', async () => {
      const clientConfig = cfg.get('grpc-client:service-ostorage');
      const client = new grpcClient.grpcClient(clientConfig.transports.grpc, logger);
      const get = client.makeEndpoint('get', clientConfig.publisher.instances[0]);
      const call = await get({
        key: 'config.json',
        bucket: 'test'
      });
      let result;
      result = await call.read();
      result = await new Promise((resolve, reject) => {
        result((err, response) => {
          if (err) {
            reject(err);
          }
          resolve(response);
        });
      });
      should.exist(result);
      should.exist(result.key);
      should.exist(result.url);
      should.exist(result.object);
      meta.owner.should.deepEqual(result.meta.owner);
      sleep.sleep(3);
    });

    it('should get the Object with response streaming', async () => {
      const clientConfig = cfg.get('grpc-client:service-ostorage');
      const client = new grpcClient.grpcClient(clientConfig.transports.grpc, logger);
      const get = client.makeEndpoint('get', clientConfig.publisher.instances[0]);
      const call = await get({
        key: 'config.json',
        bucket: 'test'
      });
      let streamResponse = true;
      let streamData = {
        key: '', object: {}, url: '', error: { code: null, message: null }
      };
      let streamBuffer = [];
      let result;
      try {
        while (streamResponse) {
          result = await call.read();
          result = await new Promise((resolve, reject) => {
            result((err, response) => {
              if (err) {
                reject(err);
              }
              resolve(response);
            });
          });
          streamData.key = result.key;
          streamData.url = result.url;
          if (result.error) {
            streamData.error = result.error;
          }
          streamBuffer.push(result.object);
        }
      } catch (err) {
        streamResponse = false;
        if (err.message === 'stream end') {
          logger.info('readable stream ended.');
        }
      }
      streamData.object = Buffer.concat(streamBuffer);
      should.exist(streamData);
      should.exist(streamData.object);
      should.exist(streamData.key);
      should.exist(streamData.url);
      streamData.key.should.equal('config.json');
      sleep.sleep(3);
    });

    it('should list the Object', async () => {
      let result = await oStorage.list({
        bucket: 'test'
      });
      should.exist(result);
      should.exist(result.data);
      should.exist(result.data.object_data);
      should(result.data.object_data).length(1);
      sleep.sleep(3);
    });

    it('should throw an error for invalid bucket request', async () => {
      let result = await oStorage.list({
        bucket: 'invalid_bucket'
      });
      should.exist(result);
      should.exist(result.error);
      should.exist(result.error.details);
      result.error.details.should.equal('13 INTERNAL: The specified bucket does not exist');
      sleep.sleep(3);
    });

    it('Should replace the object', async () => {
      // create streaming client request
      const data = {
        items: {
          bucket: 'test',
          copySource: 'test/config.json',
          key: 'config.json',
          meta: meta,
          options: {
            encoding: 'gzip',
            content_type: 'text/html',
            content_language: 'de-DE',
            content_disposition: 'form-data',
            tags: [
              {
                id: 'id_1',
                value: 'value_1'

              }
            ]
          }
        }
      };

      let result = await oStorage.copy(data);
      should(result.error).null;
      should.exist(result.data);
      should.exist(result.data.response);

      let response = result.data.response;
      should.exist(response[0].bucket);
      should.exist(response[0].copySource);
      should.exist(response[0].key);
      should.exist(response[0].meta.owner[1].value);
      should.exist(response[0].options.encoding);
      should.exist(response[0].options.tags[0].id);

      response[0].bucket.should.equal('test');
      response[0].copySource.should.equal('test/config.json');
      response[0].key.should.equal('config.json');
      response[0].meta.owner[1].value.should.equal('UserID');
      response[0].options.encoding.should.equal('gzip');
      response[0].options.tags[0].id.should.equal('id_1');
      sleep.sleep(3);
    });

    it('should delete the object', async () => {
      let result = await oStorage.delete({
        bucket: 'test',
        key: 'config.json'
      });
      should(result.error).null;
      should(result.data).empty;
    });

  });
});<|MERGE_RESOLUTION|>--- conflicted
+++ resolved
@@ -146,7 +146,6 @@
         await call.write(data);
       });
 
-<<<<<<< HEAD
       response = await new Promise(async (resolve, reject) => {
         readStream.on('end', async () => {
           putResponse = await call.end((err, data) => { });
@@ -346,10 +345,6 @@
   });
 
   describe('Object Storage with ACS disabled', () => {
-=======
-  describe('Object Storage', () => {
-
->>>>>>> 947f30b4
     it('Should be empty initially', async () => {
       oStorage = await connect('grpc-client:service-ostorage', '');
       let result = await oStorage.list();

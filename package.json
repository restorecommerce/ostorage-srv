{
  "name": "@restorecommerce/ostorage-srv",
  "version": "0.0.1",
  "description": "Restore Commerce microservice for storing objects",
  "main": "lib/start.js",
  "author": "Invend GmbH",
  "repository": {
    "type": "git",
    "url": "https://github.com/restorecommerce/ostorage-srv.git"
  },
  "license": "MIT",
  "keywords": [
    "restore",
    "commerce",
    "microservice",
    "ostorage",
    "srv"
  ],
  "dependencies": {
    "@restorecommerce/chassis-srv": "^0.0.3",
    "@restorecommerce/cluster-service": "^0.1.4",
    "@restorecommerce/grpc-client": "^0.0.5",
    "@restorecommerce/kafka-client": "^0.1.8",
<<<<<<< HEAD
=======
    "@restorecommerce/logger": "^0.1.16",
>>>>>>> be48544d
    "@restorecommerce/protos": "^0.0.5",
    "@restorecommerce/logger": "^0.1.16",
    "@restorecommerce/resource-base-interface": "^0.0.1",
    "@restorecommerce/service-config": "^0.1.6",
    "aws-sdk": "^2.656.0",
    "koa-multer": "^1.0.2",
    "memorystream": "^0.3.1",
    "multer-s3": "^2.9.0",
    "s3-upload-stream": "^1.0.7",
    "uuid": "^7.0.3"
  },
  "devDependencies": {
    "@types/lodash": "^4.14.149",
    "@types/mocha": "^7.0.2",
    "@types/node": "^13.11.1",
    "@typescript-eslint/eslint-plugin": "^2.28.0",
    "@typescript-eslint/eslint-plugin-tslint": "^2.28.0",
    "@typescript-eslint/parser": "^2.28.0",
    "coveralls": "^3.0.11",
    "cross-env": "^7.0.2",
    "eslint": "^6.8.0",
    "eslint-plugin-prefer-arrow-functions": "^3.0.1",
    "mocha": "^7.1.1",
    "nodemon": "^2.0.3",
    "npm-run-all": "^4.1.5",
    "nyc": "^15.0.1",
    "rimraf": "^3.0.2",
    "should": "^13.2.3",
    "sleep": "^6.1.0",
    "ts-node": "^8.8.2",
    "typescript": "^3.8.3"
  },
  "scripts": {
    "start": "npm run createtopics && node lib/start.js",
    "dev": "cross-env NODE_ENV=development npm run createtopics && nodemon --watch './src/**/*.ts' --exec 'ts-node' src/start.ts",
    "pretest": "npm run build && npm run tsctests && npm run createtopics",
    "test": "npm run lint && nyc npm run mocha",
    "lint": "eslint src --ext .ts",
    "mocha": "cross-env NODE_ENV=test mocha --timeout 15000 -R spec test/test.js --full-trace --exit",
    "tsctests": "tsc -d -p tsconfig.test.json",
    "test-debug": "cross-env NODE_ENV=test mocha -R spec test/test.js --inspect-brk",
    "coveralls": "nyc report --reporter=text-lcov | coveralls",
    "createtopics": "node setupTopics.js io.restorecommerce.command",
    "build:tsc": "tsc -d",
    "build:clean": "rimraf lib",
    "build": "npm-run-all lint build:clean build:tsc",
    "healthcheck": "node lib/healthcheck.js"
  },
  "engines": {
    "node": ">= 12.0.0"
  }
}<|MERGE_RESOLUTION|>--- conflicted
+++ resolved
@@ -21,10 +21,7 @@
     "@restorecommerce/cluster-service": "^0.1.4",
     "@restorecommerce/grpc-client": "^0.0.5",
     "@restorecommerce/kafka-client": "^0.1.8",
-<<<<<<< HEAD
-=======
     "@restorecommerce/logger": "^0.1.16",
->>>>>>> be48544d
     "@restorecommerce/protos": "^0.0.5",
     "@restorecommerce/logger": "^0.1.16",
     "@restorecommerce/resource-base-interface": "^0.0.1",
